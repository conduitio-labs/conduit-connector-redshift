--- conflicted
+++ resolved
@@ -23,11 +23,7 @@
 	github.com/go-playground/locales v0.14.0 // indirect
 	github.com/go-playground/universal-translator v0.18.0 // indirect
 	github.com/golang/protobuf v1.5.2 // indirect
-<<<<<<< HEAD
 	github.com/google/go-cmp v0.5.9 // indirect
-=======
-	github.com/google/uuid v1.1.2 // indirect
->>>>>>> 96077857
 	github.com/hashicorp/go-hclog v0.14.1 // indirect
 	github.com/hashicorp/go-plugin v1.4.3 // indirect
 	github.com/hashicorp/yamux v0.0.0-20180604194846-3520598351bb // indirect
@@ -45,14 +41,10 @@
 	github.com/mitchellh/mapstructure v1.5.0 // indirect
 	github.com/mitchellh/reflectwalk v1.0.0 // indirect
 	github.com/oklog/run v1.0.0 // indirect
-<<<<<<< HEAD
-	github.com/rs/zerolog v1.28.0 // indirect
-	github.com/stretchr/testify v1.8.1 // indirect
-=======
 	github.com/rs/zerolog v1.29.0 // indirect
 	github.com/shopspring/decimal v1.2.0 // indirect
 	github.com/spf13/cast v1.3.1 // indirect
->>>>>>> 96077857
+	github.com/stretchr/testify v1.8.1 // indirect
 	go.buf.build/grpc/go/conduitio/conduit-connector-protocol v1.4.5 // indirect
 	go.uber.org/atomic v1.10.0 // indirect
 	go.uber.org/goleak v1.2.0 // indirect
