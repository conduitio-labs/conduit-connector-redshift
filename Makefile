.PHONY: build
build:
	go build -o conduit-connector-redshift cmd/connector/main.go

.PHONY: test
test:
	go test $(GOTEST_FLAGS) -v -race ./...

.PHONY: gofumpt
gofumpt:
	go install mvdan.cc/gofumpt@latest

.PHONY: fmt
fmt: gofumpt
	gofumpt -l -w .

.PHONY: lint
lint:
	golangci-lint run --config .golangci.yml

.PHONY: dep
dep:
	go mod download
	go mod tidy

<<<<<<< HEAD
mockgen:
	mockgen -package mock -source source/source.go -destination source/mock/source.go
	mockgen -package mock -source destination/destination.go -destination destination/mock/destination.go
=======
.PHONY: mockgen
mockgen:
	mockgen -package mock -source source/source.go -destination source/mock/source.go
>>>>>>> f475aac4
<|MERGE_RESOLUTION|>--- conflicted
+++ resolved
@@ -23,12 +23,7 @@
 	go mod download
 	go mod tidy
 
-<<<<<<< HEAD
-mockgen:
-	mockgen -package mock -source source/source.go -destination source/mock/source.go
-	mockgen -package mock -source destination/destination.go -destination destination/mock/destination.go
-=======
 .PHONY: mockgen
 mockgen:
 	mockgen -package mock -source source/source.go -destination source/mock/source.go
->>>>>>> f475aac4
+	mockgen -package mock -source destination/destination.go -destination destination/mock/destination.go