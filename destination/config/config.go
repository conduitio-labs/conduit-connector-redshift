// Copyright © 2024 Meroxa, Inc. & Yalantis
//
// Licensed under the Apache License, Version 2.0 (the "License");
// you may not use this file except in compliance with the License.
// You may obtain a copy of the License at
//
//     http://www.apache.org/licenses/LICENSE-2.0
//
// Unless required by applicable law or agreed to in writing, software
// distributed under the License is distributed on an "AS IS" BASIS,
// WITHOUT WARRANTIES OR CONDITIONS OF ANY KIND, either express or implied.
// See the License for the specific language governing permissions and
// limitations under the License.

//go:generate paramgen -output=paramgen.go Config

package config

import (
	"github.com/conduitio-labs/conduit-connector-redshift/common"
)

// Config is a destination configuration needed to connect to Redshift database.
type Config struct {
	common.Configuration

	// Table is used as the target table into which records are inserted.
	Table string `json:"table"`
}

// Validate executes manual validations beyond what is defined in struct tags.
func (c *Config) Validate() error {
<<<<<<< HEAD
	// c.DSN has required validation handled in struct tag

	// handling "lowercase", "excludesall= " and "lte=127" validations for c.Table
	if c.Table != strings.ToLower(c.Table) {
		return common.NewLowercaseError(ConfigTable)
	}
	if strings.Contains(c.Table, " ") {
		return common.NewExcludesSpacesError(ConfigTable)
	}
	if len(c.Table) > common.MaxConfigStringLength {
		return common.NewLessThanError(ConfigTable, common.MaxConfigStringLength)
	}

	return nil
=======
	return c.Configuration.Validate() //nolint:wrapcheck // not needed here
>>>>>>> 124b46e7
}<|MERGE_RESOLUTION|>--- conflicted
+++ resolved
@@ -17,6 +17,8 @@
 package config
 
 import (
+	"strings"
+
 	"github.com/conduitio-labs/conduit-connector-redshift/common"
 )
 
@@ -30,7 +32,6 @@
 
 // Validate executes manual validations beyond what is defined in struct tags.
 func (c *Config) Validate() error {
-<<<<<<< HEAD
 	// c.DSN has required validation handled in struct tag
 
 	// handling "lowercase", "excludesall= " and "lte=127" validations for c.Table
@@ -45,7 +46,4 @@
 	}
 
 	return nil
-=======
-	return c.Configuration.Validate() //nolint:wrapcheck // not needed here
->>>>>>> 124b46e7
 }